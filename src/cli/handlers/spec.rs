//! Handlers for spec-driven development commands
//!
//! This module implements all handlers for specification management commands,
//! supporting the three-phase spec-driven development workflow.

use crate::cli::output::OutputFormatter;
use crate::error::{ErrorContext, Result, VideTicketError};
use crate::specs::{
    SpecDocumentType, SpecManager, SpecPhase, SpecTemplate, Specification, TemplateEngine,
};
use chrono::Utc;
use std::env;
use std::fs;
use std::path::Path;

/// Handle spec init command
pub fn handle_spec_init(
    title: String,
    description: Option<String>,
    ticket: Option<String>,
    tags: Option<String>,
    project: Option<String>,
    formatter: &OutputFormatter,
) -> Result<()> {
    // Change to project directory if specified
    if let Some(project_path) = project {
        std::env::set_current_dir(&project_path)
            .with_context(|| format!("Failed to change to project directory: {}", project_path))?;
    }

    let current_dir = env::current_dir().context("Failed to get current directory")?;
    let project_dir = current_dir.join(".vide-ticket");

    if !project_dir.exists() {
        return Err(VideTicketError::ProjectNotInitialized);
    }

    let spec_manager = SpecManager::new(project_dir.join("specs"));

    // Parse tags
    let tag_list: Vec<String> = tags
        .map(|t| t.split(',').map(|s| s.trim().to_string()).collect())
        .unwrap_or_default();

    // Create new specification
    let spec = Specification::new(
        title.clone(),
        description.clone().unwrap_or_default(),
        ticket,
        tag_list,
    );

    // Save specification
    spec_manager.save(&spec)?;

    formatter.success(&format!(
        "Created new specification '{}' with ID: {}",
        title, spec.metadata.id
    ));

    if formatter.is_json() {
        formatter.json(&serde_json::json!({
            "status": "success",
            "spec_id": spec.metadata.id,
            "title": title,
            "description": description,
            "ticket_id": spec.metadata.ticket_id,
            "tags": spec.metadata.tags,
        }))?;
    } else {
        formatter.info(&format!("Specification ID: {}", spec.metadata.id));
        if let Some(desc) = description {
            formatter.info(&format!("Description: {}", desc));
        }
        if let Some(ticket_id) = &spec.metadata.ticket_id {
            formatter.info(&format!("Associated ticket: {}", ticket_id));
        }
        formatter.info("\nNext steps:");
        formatter.info("  1. Define requirements: vide-ticket spec requirements");
        formatter.info("  2. Create design: vide-ticket spec design");
        formatter.info("  3. Plan tasks: vide-ticket spec tasks");
    }

    Ok(())
}

/// Handle spec requirements command
pub fn handle_spec_requirements(
    spec: Option<String>,
    editor: bool,
    complete: bool,
    project: Option<String>,
    formatter: &OutputFormatter,
) -> Result<()> {
    // Change to project directory if specified
    if let Some(project_path) = project {
        std::env::set_current_dir(&project_path)
            .with_context(|| format!("Failed to change to project directory: {}", project_path))?;
    }

    let current_dir = env::current_dir().context("Failed to get current directory")?;
    let project_dir = current_dir.join(".vide-ticket");

    if !project_dir.exists() {
        return Err(VideTicketError::ProjectNotInitialized);
    }

    let spec_manager = SpecManager::new(project_dir.join("specs"));

    // Get spec ID (from parameter or active spec)
    let spec_id = match spec {
        Some(id) => id,
        None => get_active_spec(&project_dir)?,
    };

    // Load specification
    let mut specification = spec_manager.load(&spec_id)?;

    if complete {
        // Mark requirements phase as complete
        specification.metadata.progress.requirements_completed = true;
        specification.metadata.updated_at = Utc::now();
        spec_manager.save(&specification)?;

        formatter.success(&format!(
            "Marked requirements phase as complete for spec '{}'",
            specification.metadata.title
        ));
        return Ok(());
    }

    // Get or create requirements document
    let doc_path = spec_manager.get_document_path(&spec_id, SpecDocumentType::Requirements);

    if !doc_path.exists() {
        // Create from template
        let mut engine = TemplateEngine::new();
        engine.set_variable("spec_id".to_string(), spec_id.clone());

        let template = SpecTemplate::for_document_type(
            SpecDocumentType::Requirements,
            specification.metadata.title.clone(),
            Some(specification.metadata.description.clone()),
        );

        let content = engine.generate(&template);
        fs::write(&doc_path, content).context("Failed to create requirements document")?;

        formatter.info(&format!(
            "Created requirements document: {}",
            doc_path.display()
        ));
    }

    if editor {
        // Open in editor
        open_in_editor(&doc_path)?;
        formatter.success("Requirements document saved");
    } else {
        // Display content
        let content =
            fs::read_to_string(&doc_path).context("Failed to read requirements document")?;
        formatter.info(&content);
    }

    Ok(())
}

/// Handle spec design command
pub fn handle_spec_design(
    spec: Option<String>,
    editor: bool,
    complete: bool,
    project: Option<String>,
    formatter: &OutputFormatter,
) -> Result<()> {
    // Change to project directory if specified
    if let Some(project_path) = project {
        std::env::set_current_dir(&project_path)
            .with_context(|| format!("Failed to change to project directory: {}", project_path))?;
    }

    let current_dir = env::current_dir().context("Failed to get current directory")?;
    let project_dir = current_dir.join(".vide-ticket");

    if !project_dir.exists() {
        return Err(VideTicketError::ProjectNotInitialized);
    }

    let spec_manager = SpecManager::new(project_dir.join("specs"));

    // Get spec ID (from parameter or active spec)
    let spec_id = match spec {
        Some(id) => id,
        None => get_active_spec(&project_dir)?,
    };

    // Load specification
    let mut specification = spec_manager.load(&spec_id)?;

    // Check if requirements are complete
    if !specification.metadata.progress.requirements_completed {
        formatter.warning("Requirements phase is not complete. Consider completing it first.");
    }

    if complete {
        // Mark design phase as complete
        specification.metadata.progress.design_completed = true;
        specification.metadata.updated_at = Utc::now();
        spec_manager.save(&specification)?;

        formatter.success(&format!(
            "Marked design phase as complete for spec '{}'",
            specification.metadata.title
        ));
        return Ok(());
    }

    // Get or create design document
    let doc_path = spec_manager.get_document_path(&spec_id, SpecDocumentType::Design);

    if !doc_path.exists() {
        // Create from template with requirements summary
        let requirements_path =
            spec_manager.get_document_path(&spec_id, SpecDocumentType::Requirements);
        let requirements_summary = if requirements_path.exists() {
            // Extract summary from requirements doc
            "See requirements document for details."
        } else {
            "Requirements not yet defined."
        };

        let mut engine = TemplateEngine::new();
        engine.set_variable("spec_id".to_string(), spec_id.clone());

        let template = SpecTemplate::for_document_type(
            SpecDocumentType::Design,
            specification.metadata.title.clone(),
            Some(requirements_summary.to_string()),
        );

        let content = engine.generate(&template);
        fs::write(&doc_path, content).context("Failed to create design document")?;

        formatter.info(&format!("Created design document: {}", doc_path.display()));
    }

    if editor {
        // Open in editor
        open_in_editor(&doc_path)?;
        formatter.success("Design document saved");
    } else {
        // Display content
        let content = fs::read_to_string(&doc_path).context("Failed to read design document")?;
        formatter.info(&content);
    }

    Ok(())
}

/// Handle spec tasks command
pub fn handle_spec_tasks(
    spec: Option<String>,
    editor: bool,
    complete: bool,
    export_tickets: bool,
    project: Option<String>,
    formatter: &OutputFormatter,
) -> Result<()> {
    // Change to project directory if specified
    if let Some(project_path) = project {
        std::env::set_current_dir(&project_path)
            .with_context(|| format!("Failed to change to project directory: {}", project_path))?;
    }

    let current_dir = env::current_dir().context("Failed to get current directory")?;
    let project_dir = current_dir.join(".vide-ticket");

    if !project_dir.exists() {
        return Err(VideTicketError::ProjectNotInitialized);
    }

    let spec_manager = SpecManager::new(project_dir.join("specs"));

    // Get spec ID (from parameter or active spec)
    let spec_id = match spec {
        Some(id) => id,
        None => get_active_spec(&project_dir)?,
    };

    // Load specification
    let mut specification = spec_manager.load(&spec_id)?;

    // Check if design is complete
    if !specification.metadata.progress.design_completed {
        formatter.warning("Design phase is not complete. Consider completing it first.");
    }

    if complete {
        // Mark tasks phase as complete
        specification.metadata.progress.tasks_completed = true;
        specification.metadata.updated_at = Utc::now();
        spec_manager.save(&specification)?;

        formatter.success(&format!(
            "Marked tasks phase as complete for spec '{}'",
            specification.metadata.title
        ));
        return Ok(());
    }

    // Get or create tasks document
    let doc_path = spec_manager.get_document_path(&spec_id, SpecDocumentType::Tasks);

    if !doc_path.exists() {
        // Create from template with design summary
        let design_path = spec_manager.get_document_path(&spec_id, SpecDocumentType::Design);
        let design_summary = if design_path.exists() {
            "See design document for technical details."
        } else {
            "Design not yet defined."
        };

        let mut engine = TemplateEngine::new();
        engine.set_variable("spec_id".to_string(), spec_id.clone());

        let template = SpecTemplate::for_document_type(
            SpecDocumentType::Tasks,
            specification.metadata.title.clone(),
            Some(design_summary.to_string()),
        );

        let content = engine.generate(&template);
        fs::write(&doc_path, content).context("Failed to create tasks document")?;

        formatter.info(&format!("Created tasks document: {}", doc_path.display()));
    }

    if export_tickets {
        // TODO: Implement task export to tickets
        formatter.warning("Task export to tickets is not yet implemented");
    }

    if editor {
        // Open in editor
        open_in_editor(&doc_path)?;
        formatter.success("Tasks document saved");
    } else {
        // Display content
        let content = fs::read_to_string(&doc_path).context("Failed to read tasks document")?;
        formatter.info(&content);
    }

    Ok(())
}

/// Handle spec status command
pub fn handle_spec_status(
    spec: Option<String>,
    detailed: bool,
    project: Option<String>,
    formatter: &OutputFormatter,
) -> Result<()> {
    // Change to project directory if specified
    if let Some(project_path) = project {
        std::env::set_current_dir(&project_path)
            .with_context(|| format!("Failed to change to project directory: {}", project_path))?;
    }

    let current_dir = env::current_dir().context("Failed to get current directory")?;
    let project_dir = current_dir.join(".vide-ticket");

    if !project_dir.exists() {
        return Err(VideTicketError::ProjectNotInitialized);
    }

    let spec_manager = SpecManager::new(project_dir.join("specs"));

    // Get spec ID (from parameter or active spec)
    let spec_id = match spec {
        Some(id) => id,
        None => get_active_spec(&project_dir)?,
    };

    // Load specification
    let specification = spec_manager.load(&spec_id)?;

    if formatter.is_json() {
        formatter.json(&serde_json::json!({
            "spec_id": specification.metadata.id,
            "title": specification.metadata.title,
            "status": format!("{:?}", specification.metadata.progress.current_phase()),
            "progress": {
                "requirements": specification.metadata.progress.requirements_completed,
                "design": specification.metadata.progress.design_completed,
                "tasks": specification.metadata.progress.tasks_completed,
            },
            "approval": specification.metadata.progress.approval_status,
        }))?;
    } else {
        formatter.info(&format!(
            "Specification: {} ({})",
            specification.metadata.title, specification.metadata.id
        ));
        formatter.info(&format!(
            "Current Phase: {:?}",
            specification.metadata.progress.current_phase()
        ));

        formatter.info("\nProgress:");
        formatter.info(&format!(
            "  Requirements: {}",
            if specification.metadata.progress.requirements_completed {
                "✓ Complete"
            } else {
                "○ In Progress"
            }
        ));
        formatter.info(&format!(
            "  Design: {}",
            if specification.metadata.progress.design_completed {
                "✓ Complete"
            } else {
                "○ Pending"
            }
        ));
        formatter.info(&format!(
            "  Tasks: {}",
            if specification.metadata.progress.tasks_completed {
                "✓ Complete"
            } else {
                "○ Pending"
            }
        ));

        if detailed {
            formatter.info(&format!("\nCreated: {}", specification.metadata.created_at));
            formatter.info(&format!("Updated: {}", specification.metadata.updated_at));
            if let Some(ticket_id) = &specification.metadata.ticket_id {
                formatter.info(&format!("Ticket: {}", ticket_id));
            }
            if !specification.metadata.tags.is_empty() {
                formatter.info(&format!("Tags: {}", specification.metadata.tags.join(", ")));
            }
        }
    }

    Ok(())
}

/// Handle spec list command
pub fn handle_spec_list(
    status: Option<String>,
    phase: Option<String>,
    _archived: bool,
    project: Option<String>,
    formatter: &OutputFormatter,
) -> Result<()> {
    // Change to project directory if specified
    if let Some(project_path) = project {
        std::env::set_current_dir(&project_path)
            .with_context(|| format!("Failed to change to project directory: {}", project_path))?;
    }

    let current_dir = env::current_dir().context("Failed to get current directory")?;
    let project_dir = current_dir.join(".vide-ticket");

    if !project_dir.exists() {
        return Err(VideTicketError::ProjectNotInitialized);
    }

    let spec_manager = SpecManager::new(project_dir.join("specs"));
    let specs = spec_manager.list()?;

    // Filter specs
    let filtered_specs: Vec<_> = specs
        .into_iter()
        .filter(|spec| {
            // Filter by status if provided
            if let Some(ref status_filter) = status {
<<<<<<< HEAD
                let current_status = format!("{:?}", spec.progress.current_phase()).to_lowercase();
=======
                let current_status =
                    format!("{:?}", spec.metadata.progress.current_phase()).to_lowercase();
>>>>>>> efdc0ba9
                if !current_status.contains(&status_filter.to_lowercase()) {
                    return false;
                }
            }

            // Filter by phase if provided
            if let Some(ref phase_filter) = phase {
                match phase_filter.to_lowercase().as_str() {
                    "requirements" => {
                        if spec.progress.requirements_completed {
                            return false;
                        }
                    },
                    "design" => {
<<<<<<< HEAD
                        if !spec.progress.requirements_completed || spec.progress.design_completed {
=======
                        if !spec.metadata.progress.requirements_completed
                            || spec.metadata.progress.design_completed
                        {
>>>>>>> efdc0ba9
                            return false;
                        }
                    },
                    "tasks" => {
<<<<<<< HEAD
                        if !spec.progress.design_completed || spec.progress.tasks_completed {
=======
                        if !spec.metadata.progress.design_completed
                            || spec.metadata.progress.tasks_completed
                        {
>>>>>>> efdc0ba9
                            return false;
                        }
                    },
                    _ => {},
                }
            }

            true
        })
        .collect();

    if formatter.is_json() {
        let specs_json: Vec<_> = filtered_specs
            .iter()
            .map(|spec| {
                serde_json::json!({
                    "id": spec.id,
                    "title": spec.title,
                    "description": spec.description,
                    "phase": format!("{:?}", spec.progress.current_phase()),
                    "created_at": spec.created_at,
                    "updated_at": spec.updated_at,
                })
            })
            .collect();
        formatter.json(&serde_json::json!(specs_json))?;
    } else if filtered_specs.is_empty() {
        formatter.info("No specifications found");
    } else {
<<<<<<< HEAD
        if filtered_specs.is_empty() {
            formatter.info("No specifications found");
        } else {
            formatter.info(&format!("Found {} specification(s):\n", filtered_specs.len()));
            
            for spec in &filtered_specs {
                formatter.info(&format!(
                    "{} - {} ({:?})",
                    spec.id,
                    spec.title,
                    spec.progress.current_phase()
                ));
            }
=======
        formatter.info(&format!(
            "Found {} specification(s):\n",
            filtered_specs.len()
        ));

        for spec in &filtered_specs {
            formatter.info(&format!(
                "{} - {} ({:?})",
                spec.metadata.id,
                spec.metadata.title,
                spec.metadata.progress.current_phase()
            ));
>>>>>>> efdc0ba9
        }
    }

    Ok(())
}

/// Handle spec show command
pub fn handle_spec_show(
    spec: String,
    all: bool,
    markdown: bool,
    project: Option<String>,
    formatter: &OutputFormatter,
) -> Result<()> {
    // Change to project directory if specified
    if let Some(project_path) = project {
        std::env::set_current_dir(&project_path)
            .with_context(|| format!("Failed to change to project directory: {}", project_path))?;
    }

    let current_dir = env::current_dir().context("Failed to get current directory")?;
    let project_dir = current_dir.join(".vide-ticket");

    if !project_dir.exists() {
        return Err(VideTicketError::ProjectNotInitialized);
    }

    let spec_manager = SpecManager::new(project_dir.join("specs"));
    let specification = spec_manager.load(&spec)?;

    if formatter.is_json() {
        formatter.json(&serde_json::json!(specification))?;
    } else {
        formatter.info(&format!(
            "# Specification: {}",
            specification.metadata.title
        ));
        formatter.info(&format!("ID: {}", specification.metadata.id));
        formatter.info(&format!(
            "Description: {}",
            specification.metadata.description
        ));
        formatter.info(&format!(
            "Phase: {:?}",
            specification.metadata.progress.current_phase()
        ));

        if all || markdown {
            // Show all documents
            let doc_types = [
                SpecDocumentType::Requirements,
                SpecDocumentType::Design,
                SpecDocumentType::Tasks,
            ];

            for doc_type in &doc_types {
                let doc_path = spec_manager.get_document_path(&spec, *doc_type);
                if doc_path.exists() {
                    formatter.info(&format!("\n## {:?} Document\n", doc_type));
                    let content =
                        fs::read_to_string(&doc_path).context("Failed to read document")?;
                    formatter.info(&content);
                }
            }
        }
    }

    Ok(())
}

/// Handle spec delete command
pub fn handle_spec_delete(
    spec: String,
    force: bool,
    project: Option<String>,
    formatter: &OutputFormatter,
) -> Result<()> {
    // Change to project directory if specified
    if let Some(project_path) = project {
        std::env::set_current_dir(&project_path)
            .with_context(|| format!("Failed to change to project directory: {}", project_path))?;
    }

    let current_dir = env::current_dir().context("Failed to get current directory")?;
    let project_dir = current_dir.join(".vide-ticket");

    if !project_dir.exists() {
        return Err(VideTicketError::ProjectNotInitialized);
    }

    let spec_manager = SpecManager::new(project_dir.join("specs"));

    if !force {
        // Confirm deletion
        formatter.warning(&format!(
            "Are you sure you want to delete specification '{}'?",
            spec
        ));
        formatter.warning("This will delete all associated documents and cannot be undone.");
        formatter.info("Use --force to skip this confirmation.");
        return Ok(());
    }

    spec_manager.delete(&spec)?;
    formatter.success(&format!("Deleted specification '{}'", spec));

    Ok(())
}

/// Handle spec approve command
pub fn handle_spec_approve(
    spec: String,
    phase: String,
    message: Option<String>,
    project: Option<String>,
    formatter: &OutputFormatter,
) -> Result<()> {
    // Change to project directory if specified
    if let Some(project_path) = project {
        std::env::set_current_dir(&project_path)
            .with_context(|| format!("Failed to change to project directory: {}", project_path))?;
    }

    let current_dir = env::current_dir().context("Failed to get current directory")?;
    let project_dir = current_dir.join(".vide-ticket");

    if !project_dir.exists() {
        return Err(VideTicketError::ProjectNotInitialized);
    }

    let spec_manager = SpecManager::new(project_dir.join("specs"));
    let mut specification = spec_manager.load(&spec)?;

    // Parse phase
    let phase_enum = match phase.to_lowercase().as_str() {
        "requirements" => SpecPhase::Requirements,
        "design" => SpecPhase::Design,
        "tasks" => SpecPhase::Tasks,
        _ => {
            return Err(VideTicketError::InvalidInput(
                "Invalid phase. Must be one of: requirements, design, tasks".to_string(),
            ));
        },
    };

    // Update approval status
    if specification.metadata.progress.approval_status.is_none() {
        specification.metadata.progress.approval_status = Some(std::collections::HashMap::new());
    }

    if let Some(ref mut approvals) = specification.metadata.progress.approval_status {
        approvals.insert(
            format!("{:?}", phase_enum),
            serde_json::json!({
                "approved": true,
                "approved_at": Utc::now(),
                "message": message,
            }),
        );
    }

    specification.metadata.updated_at = Utc::now();
    spec_manager.save(&specification)?;

    formatter.success(&format!(
        "Approved {} phase for specification '{}'",
        phase, specification.metadata.title
    ));

    Ok(())
}

/// Handle spec activate command
pub fn handle_spec_activate(
    spec: String,
    project: Option<String>,
    formatter: &OutputFormatter,
) -> Result<()> {
    // Change to project directory if specified
    if let Some(project_path) = project {
        std::env::set_current_dir(&project_path)
            .with_context(|| format!("Failed to change to project directory: {}", project_path))?;
    }

    let current_dir = env::current_dir().context("Failed to get current directory")?;
    let project_dir = current_dir.join(".vide-ticket");

    if !project_dir.exists() {
        return Err(VideTicketError::ProjectNotInitialized);
    }

    // Verify spec exists
    let spec_manager = SpecManager::new(project_dir.join("specs"));
    let specification = spec_manager.load(&spec)?;

    // Save active spec
    let active_spec_path = project_dir.join(".active_spec");
    fs::write(&active_spec_path, &spec).context("Failed to set active specification")?;

    formatter.success(&format!(
        "Set active specification to '{}' ({})",
        specification.metadata.title, spec
    ));

    Ok(())
}

/// Get the active specification ID
fn get_active_spec(project_dir: &Path) -> Result<String> {
    let active_spec_path = project_dir.join(".active_spec");

    if !active_spec_path.exists() {
        return Err(VideTicketError::NoActiveSpec);
    }

    fs::read_to_string(&active_spec_path)
        .context("Failed to read active specification")
        .map(|s| s.trim().to_string())
}

/// Open a file in the default editor
fn open_in_editor(path: &Path) -> Result<()> {
    let editor = env::var("EDITOR").unwrap_or_else(|_| "vi".to_string());

    std::process::Command::new(&editor)
        .arg(path)
        .status()
        .with_context(|| format!("Failed to open editor: {}", editor))?;

    Ok(())
}<|MERGE_RESOLUTION|>--- conflicted
+++ resolved
@@ -478,12 +478,7 @@
         .filter(|spec| {
             // Filter by status if provided
             if let Some(ref status_filter) = status {
-<<<<<<< HEAD
                 let current_status = format!("{:?}", spec.progress.current_phase()).to_lowercase();
-=======
-                let current_status =
-                    format!("{:?}", spec.metadata.progress.current_phase()).to_lowercase();
->>>>>>> efdc0ba9
                 if !current_status.contains(&status_filter.to_lowercase()) {
                     return false;
                 }
@@ -498,24 +493,12 @@
                         }
                     },
                     "design" => {
-<<<<<<< HEAD
                         if !spec.progress.requirements_completed || spec.progress.design_completed {
-=======
-                        if !spec.metadata.progress.requirements_completed
-                            || spec.metadata.progress.design_completed
-                        {
->>>>>>> efdc0ba9
                             return false;
                         }
                     },
                     "tasks" => {
-<<<<<<< HEAD
                         if !spec.progress.design_completed || spec.progress.tasks_completed {
-=======
-                        if !spec.metadata.progress.design_completed
-                            || spec.metadata.progress.tasks_completed
-                        {
->>>>>>> efdc0ba9
                             return false;
                         }
                     },
@@ -545,21 +528,6 @@
     } else if filtered_specs.is_empty() {
         formatter.info("No specifications found");
     } else {
-<<<<<<< HEAD
-        if filtered_specs.is_empty() {
-            formatter.info("No specifications found");
-        } else {
-            formatter.info(&format!("Found {} specification(s):\n", filtered_specs.len()));
-            
-            for spec in &filtered_specs {
-                formatter.info(&format!(
-                    "{} - {} ({:?})",
-                    spec.id,
-                    spec.title,
-                    spec.progress.current_phase()
-                ));
-            }
-=======
         formatter.info(&format!(
             "Found {} specification(s):\n",
             filtered_specs.len()
@@ -568,11 +536,10 @@
         for spec in &filtered_specs {
             formatter.info(&format!(
                 "{} - {} ({:?})",
-                spec.metadata.id,
-                spec.metadata.title,
-                spec.metadata.progress.current_phase()
+                spec.id,
+                spec.title,
+                spec.progress.current_phase()
             ));
->>>>>>> efdc0ba9
         }
     }
 
